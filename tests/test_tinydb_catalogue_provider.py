# =================================================================
#
# Authors: Tom Kralidis <tomkralidis@gmail.com>
#
# Copyright (c) 2021 Tom Kralidis
#
# Permission is hereby granted, free of charge, to any person
# obtaining a copy of this software and associated documentation
# files (the "Software"), to deal in the Software without
# restriction, including without limitation the rights to use,
# copy, modify, merge, publish, distribute, sublicense, and/or sell
# copies of the Software, and to permit persons to whom the
# Software is furnished to do so, subject to the following
# conditions:
#
# The above copyright notice and this permission notice shall be
# included in all copies or substantial portions of the Software.
#
# THE SOFTWARE IS PROVIDED "AS IS", WITHOUT WARRANTY OF ANY KIND,
# EXPRESS OR IMPLIED, INCLUDING BUT NOT LIMITED TO THE WARRANTIES
# OF MERCHANTABILITY, FITNESS FOR A PARTICULAR PURPOSE AND
# NONINFRINGEMENT. IN NO EVENT SHALL THE AUTHORS OR COPYRIGHT
# HOLDERS BE LIABLE FOR ANY CLAIM, DAMAGES OR OTHER LIABILITY,
# WHETHER IN AN ACTION OF CONTRACT, TORT OR OTHERWISE, ARISING
# FROM, OUT OF OR IN CONNECTION WITH THE SOFTWARE OR THE USE OR
# OTHER DEALINGS IN THE SOFTWARE.
#
# =================================================================

import os

import pytest

from pygeoapi.provider.base import ProviderItemNotFoundError
from pygeoapi.provider.tinydb_ import TinyDBCatalogueProvider


def get_test_file_path(filename):
    """helper function to open test file safely"""

    if os.path.isfile(filename):
        return filename
    else:
        return 'tests/{}'.format(filename)


path = get_test_file_path('tests/data/open.canada.ca/sample-records.db')


@pytest.fixture()
def config():
    return {
        'name': 'TinyDBCatalogue',
        'type': 'feature',
        'data': path,
        'id_field': 'externalId',
        'time_field': 'record-created'
    }


def test_query(config):
    p = TinyDBCatalogueProvider(config)

    fields = p.get_fields()
<<<<<<< HEAD
    assert len(fields) == 9
=======
    assert len(fields) == 8
>>>>>>> 803fea81
    assert fields['record-created'] == 'string'
    assert fields['title'] == 'string'
    assert fields['q'] == 'string'

    results = p.query()
    assert len(results['features']) == 10
    assert results['numberMatched'] == 10
    assert results['numberReturned'] == 10
    assert results['features'][0]['id'] == 'e5a71860-827c-453f-990e-0e0ba0ee67bb'  # noqa
    assert results['features'][0]['properties']['type'] == 'RI_622'

    results = p.query(q='crops')
    assert len(results['features']) == 6
    assert results['numberMatched'] == 6
    assert results['numberReturned'] == 6

    results = p.query(limit=1)
    assert len(results['features']) == 1
    assert results['features'][0]['id'] == 'e5a71860-827c-453f-990e-0e0ba0ee67bb'  # noqa

    results = p.query(datetime_='2020/..')
    assert len(results['features']) == 6
    assert results['features'][0]['id'] == '64e70d29-57a3-44a8-b55c-d465639d1e2e'  # noqa

    results = p.query(datetime_='../2020')
    assert len(results['features']) == 4
    assert results['features'][0]['id'] == 'e5a71860-827c-453f-990e-0e0ba0ee67bb'  # noqa

    results = p.query(datetime_='2020-09-17/2020-12-01')
    assert len(results['features']) == 6
    assert results['features'][0]['id'] == '64e70d29-57a3-44a8-b55c-d465639d1e2e'  # noqa

    results = p.query(bbox=[-154, 42, -52, 84])
    assert len(results['features']) == 10
    assert results['features'][0]['id'] == 'e5a71860-827c-453f-990e-0e0ba0ee67bb'  # noqa

    results = p.query(startindex=1, limit=1)
    assert len(results['features']) == 1
    assert results['features'][0]['id'] == '64e70d29-57a3-44a8-b55c-d465639d1e2e'  # noqa

    results = p.query(startindex=2, limit=2)
    assert len(results['features']) == 2
    assert results['features'][0]['id'] == 'd3028ad0-b0d0-47ff-bcc3-d383881e17cd'  # noqa

    results = p.query(sortby=[{'property': 'title', 'order': 'A'}])
    assert results['features'][0]['id'] == '1687cac6-ee13-4866-ab8a-114c2ede7b13'  # noqa

    results = p.query(sortby=[{'property': 'title', 'order': 'D'}])
    assert results['features'][0]['id'] == '8a09413a-0a01-4aab-8925-720d987deb20'  # noqa


def test_get(config):
    p = TinyDBCatalogueProvider(config)

    result = p.get('caeb0592-8c95-4461-b9a5-5fde7f2ccbb3')
    assert result['id'] == 'caeb0592-8c95-4461-b9a5-5fde7f2ccbb3'
    assert result['properties']['title'] == 'Probability of Ice freeze days (herbaceous crops) during non-growing season (<-5°C)'  # noqa


def test_get_not_existing_item_raise_exception(config):
    """Testing query for a not existing object"""
    p = TinyDBCatalogueProvider(config)
    with pytest.raises(ProviderItemNotFoundError):
        p.get('404')<|MERGE_RESOLUTION|>--- conflicted
+++ resolved
@@ -62,11 +62,7 @@
     p = TinyDBCatalogueProvider(config)
 
     fields = p.get_fields()
-<<<<<<< HEAD
     assert len(fields) == 9
-=======
-    assert len(fields) == 8
->>>>>>> 803fea81
     assert fields['record-created'] == 'string'
     assert fields['title'] == 'string'
     assert fields['q'] == 'string'
